from dataclasses import dataclass, field
from datetime import datetime
import itertools
import json
from typing import Dict, List, Union

from google.cloud import bigquery
from google.cloud.bigquery.enums import SqlTypeNames as bq_types
import numpy as np
import pandas as pd
from pandas.api import types as pd_types
import prophet
from prophet.diagnostics import cross_validation

from kpi_forecasting.configs.model_inputs import (
    ProphetHoliday,
    ProphetRegressor,
    holiday_collection,
    regressor_collection,
)
from kpi_forecasting.models.prophet_forecast import ProphetForecast


@dataclass
class SegmentModelSettings:
    """
    Holds the configuration and results for each segment
    in a funnel forecasting model.
    """

    segment: Dict[str, str]
    start_date: str
    end_date: str
    grid_parameters: Dict[str, Union[List[float], float]]
    cv_settings: Dict[str, str]
    holidays: list = field(default_factory=list[ProphetHoliday])
    regressors: list = field(default_factory=list[ProphetRegressor])

    # Hold results as models are trained and forecasts made
    segment_model: prophet.Prophet = None
    trained_parameters: dict = field(default_factory=dict[str, str])
    forecast_df: pd.DataFrame = None
    components_df: pd.DataFrame = None


@dataclass
class FunnelForecast(ProphetForecast):
    """
    FunnelForecast class for generating and managing forecast models. The class handles
    cases where forecasts for a combination of dimensions are required for a metric.

    Inherits from BaseForecast and provides methods for initializing forecast
    parameters, building models, generating forecasts, summarizing results,
    and writing results to BigQuery.
    """

    def __post_init__(self) -> None:
        """
        Post-initialization method to set up necessary attributes and configurations.

        This method sets up the dates to predict, constructs segment combinations,
        initializes models for each segment, and prepares attributes for storing results.
        """
        super().__post_init__()

        if self.metric_hub is None:
            # this is used to avoid the code below for testing purposes
            return

<<<<<<< HEAD
        self._set_segment_models(self.observed_df, self.metric_hub.segments.keys())

        # initialize unset attributes
        self.components_df = None

=======
        # Overwrite dates_to_predict to provide historical date forecasts
        self.dates_to_predict = pd.DataFrame(
            {
                "submission_date": pd.date_range(
                    self.metric_hub.start_date, self.end_date
                ).date
            }
        )

        self._set_segment_models(self.observed_df, self.metric_hub.segments.keys())

        # initialize unset attributes
        self.components_df = None

>>>>>>> 9a2bc3a3
    def _set_segment_models(
        self, observed_df: pd.DataFrame, segment_column_list: list
    ) -> None:
        """Creates a SegmentSettings object for each segment specified in the
<<<<<<< HEAD
            metric_hub.segments section of the config.  It is populated from the list of
            parameters in the forecast_model.parameters section of the configuration file.
            The segements section of each element of the list specifies which values within which
            segments the parameters are associated with.
=======
            metric_hub.segments section of the config.  These objects are stored in a list
            in the segment_models attribute
            Parameters can be specified independently for at most one dimension column
            set using model_setting_split_dim in self.parameters
>>>>>>> 9a2bc3a3

        Args:
            observed_df (pd.DataFrame): dataframe containing observed data used to model
                must contain columns specified in the keys of the segments section of the config
            segment_column_list (list): list of columns of observed_df to use to determine segments
        """
        # Construct a DataFrame containing all combination of segment values
        ## in the observed_df
        combination_df = observed_df[segment_column_list].drop_duplicates()

        # Construct dictionaries from those combinations
        # this will be used to check that the config actually partitions the data
        segment_combinations = combination_df.to_dict("records")

        # get subset of segment that is used in partitioning
        split_dims = None
        for partition in self.parameters:
            partition_dim = set(partition["segment"].keys())
            if split_dims and partition_dim != split_dims:
                raise ValueError(
                    "Segment keys are not the same across different elements of parameters in the config file"
                )
            elif split_dims is None:
                split_dims = partition_dim
            else:
                # this is case where split_dim is set and matches paritition_dim
                continue
        if not split_dims <= set(combination_df.keys()):
            missing_dims = split_dims - set(combination_df.keys())
            missing_dims_str = ",".join(missing_dims)
            raise ValueError(
                f"Segment keys missing from metric hub segments: {missing_dims_str}"
            )

        # check to make sure split_dim is one of the columns set in segment_column_list
        if split_dim not in segment_column_list:
            columns_str = ",".join(segment_column_list)
            raise ValueError(
                f"model_setting_split_dim set to {split_dim} which is not among segment columns: {columns_str}"
            )

        # For each segment combinination, get the model parameters from the config
        ## file. Parse the holidays and regressors specified in the config file.
        segment_models = []
        for segment in segment_combinations:
            # find the correct configuration
            for partition in self.parameters:
                partition_segment = partition["segment"]
                # get subset of segment that is used to partition
                subset_segment = {
                    key: val for key, val in segment.items() if key in split_dims
                }
                if partition_segment == subset_segment:
                    # parition is set to the desired value
                    # break out of loop
                    break
            holiday_list = []
            regressor_list = []

            if "holidays" in partition:
                holiday_list = [holiday_collection[h] for h in partition["holidays"]]
            if "regressors" in partition:
                regressor_list = [
                    regressor_collection[r] for r in partition["regressors"]
                ]

            # Create a SegmentModelSettings object for each segment combination
            segment_models.append(
                SegmentModelSettings(
                    segment=segment,
                    start_date=partition["start_date"],
                    end_date=self.end_date,
                    holidays=[ProphetHoliday(**h) for h in holiday_list],
                    regressors=[ProphetRegressor(**r) for r in regressor_list],
                    grid_parameters=dict(partition["grid_parameters"]),
                    cv_settings=dict(partition["cv_settings"]),
                )
            )
        self.segment_models = segment_models

    @property
    def column_names_map(self) -> Dict[str, str]:
        """
        Map column names from the dataset to the names required by Prophet.

        Returns:
            Dict[str, str]: Mapping of column names.
        """
        return {"submission_date": "ds", "value": "y"}

    def _fill_regressor_dates(self, regressor: ProphetRegressor) -> ProphetRegressor:
        """
        Fill missing start and end dates for a regressor. A ProphetRegressor can be created
        without a 'start_date' or 'end_date' being supplied, so this checks for either date attr
        being missing and fills in with the appropriate date: if 'start_date' is missing, it assumes
        that the regressor starts at the beginning of the observed data; if 'end_date' is missing,
        it assumes that the regressor should be filled until the end of the forecast period.

        Args:
            regressor (ProphetRegressor): The regressor to fill dates for.

        Returns:
            ProphetRegressor: The regressor with filled dates.
        """

        for date in ["start_date", "end_date"]:
            if getattr(regressor, date) is None:
                setattr(regressor, date, getattr(self, date))
            elif isinstance(getattr(regressor, date), str):
                setattr(regressor, date, pd.to_datetime(getattr(regressor, date)))

        if regressor.end_date < regressor.start_date:
            raise Exception(
                f"Regressor {regressor.name} start date comes after end date"
            )
        return regressor

    def _build_model(
        self,
        segment_settings: SegmentModelSettings,
        parameters: Dict[str, Union[float, str, bool]],
    ) -> prophet.Prophet:
        """
        Build a Prophet model from parameters.

        Args:
            segment_settings (SegmentModelSettings): The settings for the segment.
            parameters (Dict[str, Union[float, str, bool]]): The parameters for the model.

        Returns:
            prophet.Prophet: The Prophet model.
        """
        if segment_settings.holidays:
            parameters["holidays"] = pd.concat(
                [
                    pd.DataFrame(
                        {
                            "holiday": h.name,
                            "ds": pd.to_datetime(h.ds),
                            "lower_window": h.lower_window,
                            "upper_window": h.upper_window,
                        }
                    )
                    for h in segment_settings.holidays
                ],
                ignore_index=True,
            )

        m = prophet.Prophet(
            **parameters,
            uncertainty_samples=self.number_of_simulations,
            mcmc_samples=0,
        )
        for regressor in segment_settings.regressors:
            m.add_regressor(
                regressor.name,
                prior_scale=regressor.prior_scale,
                mode=regressor.mode,
            )

        return m

    def _build_train_dataframe(
        self,
        observed_df,
        segment_settings: SegmentModelSettings,
        add_logistic_growth_cols: bool = False,
    ) -> pd.DataFrame:
        """
        Build the model dataframe for training

        Args:
            observed_df: dataframe of observed data
            segment_settings (SegmentModelSettings): The settings for the segment.
            add_logistic_growth_cols (bool, optional): Whether to add logistic growth columns. Defaults to False.

        Returns:
            pd.DataFrame: The dataframe for the model.
        """

        # find indices in observed_df for rows that exactly match segment dict
        segment_historical_indices = (
            observed_df[list(segment_settings.segment)]
            == pd.Series(segment_settings.segment)
        ).all(axis=1)
        df = (
            observed_df.loc[
                (segment_historical_indices)
                & (  # filter observed_df if segment start date > metric_hub start date
                    observed_df["submission_date"]
                    >= datetime.strptime(segment_settings.start_date, "%Y-%m-%d").date()
                )
            ]
            .rename(columns=self.column_names_map)
            .copy()
        )
        # define limits for logistic growth
        if add_logistic_growth_cols:
            df["floor"] = df["y"].min() * 0.5
            df["cap"] = df["y"].max() * 1.5
<<<<<<< HEAD

        if segment_settings.regressors:
            df = self._add_regressors(df, segment_settings.regressors)
        return df

    def _build_predict_dataframe(
        self,
        dates_to_predict: pd.DataFrame,
        segment_settings: SegmentModelSettings,
        add_logistic_growth_cols: bool = False,
    ) -> pd.DataFrame:
        """creates dataframe used for prediction

=======

        if segment_settings.regressors:
            df = self._add_regressors(df, segment_settings.regressors)
        return df

    def _build_predict_dataframe(
        self,
        dates_to_predict: pd.DataFrame,
        segment_settings: SegmentModelSettings,
        add_logistic_growth_cols: bool = False,
    ) -> pd.DataFrame:
        """creates dataframe used for prediction

>>>>>>> 9a2bc3a3
        Args:
            dates_to_predict (pd.DataFrame): dataframe of dates to predict
            segment_settings (SegmentModelSettings): settings related to the segment
            add_logistic_growth_cols (bool):  Whether to add logistic growth columns. Defaults to False.


        Returns:
            pd.DataFrame: dataframe to use used in prediction
        """
        # predict dataframe only needs dates to predict, logistic growth limits, and regressors
        df = dates_to_predict.rename(columns=self.column_names_map).copy()
        if add_logistic_growth_cols:
            df["floor"] = segment_settings.trained_parameters["floor"]
            df["cap"] = segment_settings.trained_parameters["cap"]

        if segment_settings.regressors:
            df = self._add_regressors(df, segment_settings.regressors)

        return df

    def _fit(self, observed_df: pd.DataFrame) -> None:
        """
        Fit and save a Prophet model for each segment combination.

        Args:
            observed_df (pd.DataFrame): dataframe of observations.  Expected to have columns
                specified in the segments section of the config,
                submission_date column with unique dates corresponding to each observation and
                y column containing values of observations
        """
        for segment_settings in self.segment_models:
            parameters = self._auto_tuning(observed_df, segment_settings)

            # Initialize model; build model dataframe
            add_log_growth_cols = (
                "growth" in parameters.keys() and parameters["growth"] == "logistic"
            )
            test_dat = self._build_train_dataframe(
                observed_df, segment_settings, add_log_growth_cols
            )
            model = self._build_model(segment_settings, parameters)

            model.fit(test_dat)
            if add_log_growth_cols:
                # all values in these colunns are the same
                parameters["floor"] = test_dat["floor"].values[0]
                parameters["cap"] = test_dat["cap"].values[0]

            if "holidays" in parameters.keys():
                parameters["holidays"] = (
                    parameters["holidays"]["holiday"].unique().tolist()
                )
            segment_settings.trained_parameters = parameters
            segment_settings.segment_model = model

    def _get_crossvalidation_metric(
        self, m: prophet.Prophet, cv_settings: dict
    ) -> float:
        """function for calculated the metric used for crossvalidation

        Args:
            m (prophet.Prophet): Prophet model for crossvalidation
            cv_settings (dict): settings set by segment in the config file

        Returns:
            float: Metric where closer to zero means a better model
        """
        df_cv = cross_validation(m, **cv_settings)

        df_bias = df_cv.groupby("cutoff")[["yhat", "y"]].sum().reset_index()
        df_bias["pcnt_bias"] = df_bias["yhat"] / df_bias["y"] - 1
        # Prophet splits the historical data when doing cross validation using
        # cutoffs. The `.tail(3)` limits the periods we consider for the best
        # parameters to the 3 most recent cutoff periods.
        return df_bias.tail(3)["pcnt_bias"].mean()

    def _auto_tuning(
        self, observed_df, segment_settings: SegmentModelSettings
    ) -> Dict[str, float]:
        """
        Perform automatic tuning of model parameters.

        Args:
            observed_df (pd.DataFrame): dataframe of observed data
                Expected to have columns:
                specified in the segments section of the config,
                submission_date column with unique dates corresponding to each observation and
                y column containing values of observations
            segment_settings (SegmentModelSettings): The settings for the segment.

        Returns:
            Dict[str, float]: The tuned parameters.
        """
        add_log_growth_cols = (
            "growth" in segment_settings.grid_parameters.keys()
            and segment_settings.grid_parameters["growth"] == "logistic"
        )

        for k, v in segment_settings.grid_parameters.items():
            if not isinstance(v, list):
                segment_settings.grid_parameters[k] = [v]

        param_grid = [
            dict(zip(segment_settings.grid_parameters.keys(), v))
            for v in itertools.product(*segment_settings.grid_parameters.values())
        ]

        test_dat = self._build_train_dataframe(
            observed_df, segment_settings, add_log_growth_cols
        )
        bias = []

        for params in param_grid:
            m = self._build_model(segment_settings, params)
            m.fit(test_dat)

            crossval_metric = self._get_crossvalidation_metric(
                m, segment_settings.cv_settings
            )
            bias.append(crossval_metric)

        min_abs_bias_index = np.argmin(np.abs(bias))

        return param_grid[min_abs_bias_index]

    def _add_regressors(self, df: pd.DataFrame, regressors: List[ProphetRegressor]):
        """
        Add regressor columns to the dataframe for training or prediction.

        Args:
            df (pd.DataFrame): The input dataframe.
            regressors (List[ProphetRegressor]): The list of regressors to add.

        Returns:
            pd.DataFrame: The dataframe with regressors added.
        """
        for regressor in regressors:
            regressor = self._fill_regressor_dates(regressor)
            # finds rows where date is in regressor date ranges and sets that regressor
<<<<<<< HEAD
            ## value to 1, else 0
            df[regressor.name] = (
                (df["ds"] >= pd.to_datetime(regressor.start_date).date())
                & (df["ds"] <= pd.to_datetime(regressor.end_date).date())
=======
            ## value to 0, else 1
            df[regressor.name] = (
                ~(
                    (df["ds"] >= pd.to_datetime(regressor.start_date).date())
                    & (df["ds"] <= pd.to_datetime(regressor.end_date).date())
                )
>>>>>>> 9a2bc3a3
            ).astype(int)
        return df

    def _predict(
        self, dates_to_predict_raw: pd.DataFrame, segment_settings: SegmentModelSettings
    ) -> pd.DataFrame:
        """
        Generate forecast samples for a segment.

        Args:
            dates_to_predict (pd.DataFrame): dataframe of dates to predict
            segment_settings (SegmentModelSettings): The settings for the segment.

        Returns:
            pd.DataFrame: The forecasted values.
        """
        add_log_growth_cols = (
            "growth" in segment_settings.trained_parameters.keys()
            and segment_settings.trained_parameters["growth"] == "logistic"
        )
        # add regressors, logistic growth limits (if applicable) to predict dataframe
        dates_to_predict = self._build_predict_dataframe(
            dates_to_predict_raw, segment_settings, add_log_growth_cols
        )

        # draws samples from Prophet posterior distribution, to provide percentile predictions
        samples = segment_settings.segment_model.predictive_samples(dates_to_predict)
        df = pd.DataFrame(samples["yhat"])
        df["submission_date"] = dates_to_predict_raw

        component_cols = [
            "ds",
            "yhat",
            "trend",
            "trend_upper",
            "trend_lower",
            "weekly",
            "weekly_upper",
            "weekly_lower",
            "yearly",
            "yearly_upper",
            "yearly_lower",
        ]

        # use 'predict' method to return components from the Prophet model
        components_df = segment_settings.segment_model.predict(dates_to_predict)[
            component_cols
        ]

        # join observed data to components df, which allows for calc of intra-sample
        # error rates and how components resulted in those predictions. The `fillna`
        # call will fill the missing y values for forecasted dates, where only yhat
        # is available.
        components_df = components_df.merge(
            segment_settings.segment_model.history[["ds", "y"]],
            on="ds",
            how="left",
        ).fillna(0)
        components_df.rename(columns={"ds": "submission_date"}, inplace=True)

        segment_settings.components_df = components_df.copy()

        return df.loc[
            pd.to_datetime(df["submission_date"]) >= pd.to_datetime(self.start_date)
        ]

    def _validate_forecast_df(self, df: pd.DataFrame) -> None:
        """
        Validate that the forecast dataframe has been generated correctly for each segment.

        Args:
            df (pd.DataFrame): The forecast dataframe.

        Raises:
            ValueError: If the dataframe does not meet the required conditions.
        """
        columns = df.columns
        numeric_columns = df.drop(columns=["submission_date"]).columns

        if "submission_date" not in columns:
            raise ValueError("forecast_df must contain a 'submission_date' column.")

        for i in numeric_columns:
            if not pd_types.is_numeric_dtype(df[i]):
                raise ValueError(
                    "All forecast_df columns except 'submission_date' and segment dims must be numeric,"
                    f" but column {i} has type {df[i].dtypes}."
                )

    def _percentile_name_map(self, percentiles: List[int]) -> Dict[str, str]:
        """
        Map percentiles to their corresponding names for the BQ table.

        Args:
            percentiles (List[int]): The list of percentiles.

        Returns:
            Dict[str, str]: The mapping of percentile names.
        """

        percentiles.sort()
        return {
            f"p{percentiles[0]}": "value_low",
            f"p{percentiles[1]}": "value_mid",
            f"p{percentiles[2]}": "value_high",
            "mean": "value",
        }

    def _combine_forecast_observed(
        self,
        forecast_df: pd.DataFrame,
        observed_df: pd.DataFrame,
        period: str,
        numpy_aggregations: List,
        percentiles,
        segment: dict,
    ) -> pd.DataFrame:
<<<<<<< HEAD
        """Calculate aggregates over the forecase and observed data
=======
        """Calculate aggregates over the forecast and observed data
>>>>>>> 9a2bc3a3
            and concatenate the two dataframes
        Args:
            forecast_df (pd.DataFrame): forecast dataframe
            observed_df (pd.DataFrame): observed dataframe
            period (str): period to aggregate up to, must be in (day, month, year)
            numpy_aggregations (List): List of aggregation functions to apply across samples from the
                                    posterior-predictive distribution.  Must take
                                    in a numpy array and return a single value
            percentiles: 3-element list of percentiles to calculate across samples from the posterior-predictive distribution
            segment (dict): dictionary that lists columns and values corresponding to the segment
                                keys are the column name used to segment and values are the values
                                of that column corresponding to the current segment

        Returns:
            pd.DataFrame: combined dataframe containing aggregated values from observed and forecast
        """
        forecast_summarized, observed_summarized = self._aggregate_forecast_observed(
            forecast_df, observed_df, period, numpy_aggregations, percentiles
        )

        # add datasource-specific metadata columns
        forecast_summarized["source"] = "forecast"
        observed_summarized["source"] = "historical"

        # add segment columns to forecast  table
        for dim, value in segment.items():
            forecast_summarized[dim] = value

        # rename forecast percentile to low, middle, high
        # rename mean to value
        forecast_summarized = forecast_summarized.rename(
            columns=self._percentile_name_map(percentiles)
        )

        # create a single dataframe that contains observed and forecasted data
        df = pd.concat([observed_summarized, forecast_summarized])
        return df

    def _summarize(
        self,
        segment_settings: SegmentModelSettings,
        period: str,
        numpy_aggregations: List[str],
        percentiles: List[int] = [10, 50, 90],
    ) -> pd.DataFrame:
        """
        Calculate summary metrics on a specific segment
        for `forecast_df` over a given period, and add metadata.

        Args:
            segment_settings (SegmentModelSettings): The settings for the segment.
            period (str): The period for aggregation.
            numpy_aggregations (List[str]): List of numpy aggregation functions.
            percentiles (List[int]): List of percentiles.

        Returns:
            pd.DataFrame: The summarized dataframe.
        """
        if len(percentiles) != 3:
            raise ValueError(
                """
                Can only pass a list of length 3 as percentiles, for lower, mid, and upper values.
                """
            )

        # the start date for this segment's historical data, in cases where the full time series
        ## of historical data is not used for model training
        segment_observed_start_date = datetime.strptime(
            segment_settings.start_date, "%Y-%m-%d"
        ).date()

        # find indices in observed_df for rows that exactly match segment dict
        segment_historical_indices = (
            self.observed_df[list(segment_settings.segment)]
            == pd.Series(segment_settings.segment)
        ).all(axis=1)

        segment_observed_df = self.observed_df.loc[
            (segment_historical_indices)
            & (self.observed_df["submission_date"] >= segment_observed_start_date)
        ].copy()

        df = self._combine_forecast_observed(
            segment_settings.forecast_df,
            segment_observed_df,
            period,
            numpy_aggregations,
            percentiles,
            segment_settings.segment,
        )

        df["forecast_parameters"] = json.dumps(segment_settings.trained_parameters)

        # add summary metadata columns
        df["aggregation_period"] = period.lower()
        return df

    def predict(self) -> None:
        """Generate a forecast from `start_date` to `end_date`."""
        print(f"Forecasting from {self.start_date} to {self.end_date}.", flush=True)
        self._set_seed()
        self.predicted_at = datetime.utcnow()

        for segment_settings in self.segment_models:
            forecast_df = self._predict(self.dates_to_predict, segment_settings)
            self._validate_forecast_df(forecast_df)

            segment_settings.forecast_df = forecast_df

    def summarize(
        self,
        periods: List[str] = ["day", "month"],
        numpy_aggregations: List[str] = ["mean"],
        percentiles: List[int] = [10, 50, 90],
    ) -> None:
        """
        Summarize the forecast results over specified periods.

        Args:
            periods (List[str], optional): The periods for summarization. Defaults to ["day", "month"].
            numpy_aggregations (List[str], optional): The numpy aggregation functions. Defaults to ["mean"].
            percentiles (List[int], optional): The percentiles for summarization. Defaults to [10, 50, 90].
        """
        summary_df_list = []
        components_df_list = []
        for segment in self.segment_models:
            summary_df = pd.concat(
                [
                    self._summarize(
                        segment,
                        i,
                        numpy_aggregations,
                        percentiles,
                    )
                    for i in periods
                ]
            )
            for dim, dim_value in segment.segment.items():
                segment.components_df[dim] = dim_value
            summary_df_list.append(summary_df.copy(deep=True))
            components_df_list.append(segment.components_df)
            del summary_df

        df = pd.concat(summary_df_list, ignore_index=True)

        # add Metric Hub metadata columns
        df["metric_alias"] = self.metric_hub.alias.lower()
        df["metric_hub_app_name"] = self.metric_hub.app_name.lower()
        df["metric_hub_slug"] = self.metric_hub.slug.lower()
        df["metric_start_date"] = pd.to_datetime(self.metric_hub.min_date)
        df["metric_end_date"] = pd.to_datetime(self.metric_hub.max_date)
        df["metric_collected_at"] = self.collected_at

        # add forecast model metadata columns
        df["forecast_start_date"] = self.start_date
        df["forecast_end_date"] = self.end_date
        df["forecast_trained_at"] = self.trained_at
        df["forecast_predicted_at"] = self.predicted_at

        self.summary_df = df

        self.components_df = pd.concat(components_df_list, ignore_index=True)

    def write_results(
        self,
        project: str,
        dataset: str,
        table: str,
        write_disposition: str = "WRITE_APPEND",
        components_table: str = "",
        components_dataset: str = "",
    ) -> None:
        """
        Write `self.summary_df` to Big Query.

        Args:
            project (str): The Big Query project that the data should be written to.
            dataset (str): The Big Query dataset that the data should be written to.
            table (str): The Big Query table that the data should be written to.
            write_disposition (str, optional): In the event that the destination table exists,
                should the table be overwritten ("WRITE_TRUNCATE") or appended to ("WRITE_APPEND")? Defaults to "WRITE_APPEND".
            components_table (str, optional): The Big Query table for model components. Defaults to "".
            components_dataset (str, optional): The Big Query dataset for model components. Defaults to "".
        """
        print(
            f"Writing results to `{project}.{dataset}.{table}`.",
            flush=True,
        )
        client = bigquery.Client(project=project)
        schema = [
            bigquery.SchemaField("submission_date", bq_types.DATE),
            *[
                bigquery.SchemaField(k, bq_types.STRING)
                for k in self.metric_hub.segments.keys()
            ],
            bigquery.SchemaField("aggregation_period", bq_types.STRING),
            bigquery.SchemaField("source", bq_types.STRING),
            bigquery.SchemaField("value", bq_types.FLOAT),
            bigquery.SchemaField("value_low", bq_types.FLOAT),
            bigquery.SchemaField("value_mid", bq_types.FLOAT),
            bigquery.SchemaField("value_high", bq_types.FLOAT),
            bigquery.SchemaField("metric_alias", bq_types.STRING),
            bigquery.SchemaField("metric_hub_app_name", bq_types.STRING),
            bigquery.SchemaField("metric_hub_slug", bq_types.STRING),
            bigquery.SchemaField("metric_start_date", bq_types.DATE),
            bigquery.SchemaField("metric_end_date", bq_types.DATE),
            bigquery.SchemaField("metric_collected_at", bq_types.TIMESTAMP),
            bigquery.SchemaField("forecast_start_date", bq_types.DATE),
            bigquery.SchemaField("forecast_end_date", bq_types.DATE),
            bigquery.SchemaField("forecast_trained_at", bq_types.TIMESTAMP),
            bigquery.SchemaField("forecast_predicted_at", bq_types.TIMESTAMP),
            bigquery.SchemaField("forecast_parameters", bq_types.STRING),
        ]
        job = client.load_table_from_dataframe(
            dataframe=self.summary_df,
            destination=f"{project}.{dataset}.{table}",
            job_config=bigquery.LoadJobConfig(
                schema=schema,
                autodetect=False,
                write_disposition=write_disposition,
            ),
        )
        # Wait for the job to complete.
        job.result()

        if components_table:
            numeric_cols = list(self.components_df.select_dtypes(include=float).columns)
            string_cols = list(self.components_df.select_dtypes(include=object).columns)
            self.components_df["metric_slug"] = self.metric_hub.slug
            self.components_df["forecast_trained_at"] = self.trained_at

            schema = [
                bigquery.SchemaField("submission_date", bq_types.DATE),
                bigquery.SchemaField("metric_slug", bq_types.STRING),
                bigquery.SchemaField("forecast_trained_at", bq_types.TIMESTAMP),
            ]
            schema += [
                bigquery.SchemaField(col, bq_types.STRING) for col in string_cols
            ]
            schema += [
                bigquery.SchemaField(col, bq_types.FLOAT) for col in numeric_cols
            ]

            if not components_dataset:
                components_dataset = dataset
            print(
                f"Writing model components to `{project}.{components_dataset}.{components_table}`.",
                flush=True,
            )

            job = client.load_table_from_dataframe(
                dataframe=self.components_df,
                destination=f"{project}.{components_dataset}.{components_table}",
                job_config=bigquery.LoadJobConfig(
                    schema=schema,
                    autodetect=False,
                    write_disposition=write_disposition,
                    schema_update_options=[
                        bigquery.SchemaUpdateOption.ALLOW_FIELD_ADDITION
                    ],
                ),
            )

            job.result()<|MERGE_RESOLUTION|>--- conflicted
+++ resolved
@@ -67,43 +67,19 @@
             # this is used to avoid the code below for testing purposes
             return
 
-<<<<<<< HEAD
         self._set_segment_models(self.observed_df, self.metric_hub.segments.keys())
 
         # initialize unset attributes
         self.components_df = None
 
-=======
-        # Overwrite dates_to_predict to provide historical date forecasts
-        self.dates_to_predict = pd.DataFrame(
-            {
-                "submission_date": pd.date_range(
-                    self.metric_hub.start_date, self.end_date
-                ).date
-            }
-        )
-
-        self._set_segment_models(self.observed_df, self.metric_hub.segments.keys())
-
-        # initialize unset attributes
-        self.components_df = None
-
->>>>>>> 9a2bc3a3
     def _set_segment_models(
         self, observed_df: pd.DataFrame, segment_column_list: list
     ) -> None:
         """Creates a SegmentSettings object for each segment specified in the
-<<<<<<< HEAD
             metric_hub.segments section of the config.  It is populated from the list of
             parameters in the forecast_model.parameters section of the configuration file.
             The segements section of each element of the list specifies which values within which
             segments the parameters are associated with.
-=======
-            metric_hub.segments section of the config.  These objects are stored in a list
-            in the segment_models attribute
-            Parameters can be specified independently for at most one dimension column
-            set using model_setting_split_dim in self.parameters
->>>>>>> 9a2bc3a3
 
         Args:
             observed_df (pd.DataFrame): dataframe containing observed data used to model
@@ -138,13 +114,6 @@
                 f"Segment keys missing from metric hub segments: {missing_dims_str}"
             )
 
-        # check to make sure split_dim is one of the columns set in segment_column_list
-        if split_dim not in segment_column_list:
-            columns_str = ",".join(segment_column_list)
-            raise ValueError(
-                f"model_setting_split_dim set to {split_dim} which is not among segment columns: {columns_str}"
-            )
-
         # For each segment combinination, get the model parameters from the config
         ## file. Parse the holidays and regressors specified in the config file.
         segment_models = []
@@ -304,7 +273,6 @@
         if add_logistic_growth_cols:
             df["floor"] = df["y"].min() * 0.5
             df["cap"] = df["y"].max() * 1.5
-<<<<<<< HEAD
 
         if segment_settings.regressors:
             df = self._add_regressors(df, segment_settings.regressors)
@@ -318,21 +286,6 @@
     ) -> pd.DataFrame:
         """creates dataframe used for prediction
 
-=======
-
-        if segment_settings.regressors:
-            df = self._add_regressors(df, segment_settings.regressors)
-        return df
-
-    def _build_predict_dataframe(
-        self,
-        dates_to_predict: pd.DataFrame,
-        segment_settings: SegmentModelSettings,
-        add_logistic_growth_cols: bool = False,
-    ) -> pd.DataFrame:
-        """creates dataframe used for prediction
-
->>>>>>> 9a2bc3a3
         Args:
             dates_to_predict (pd.DataFrame): dataframe of dates to predict
             segment_settings (SegmentModelSettings): settings related to the segment
@@ -472,19 +425,12 @@
         for regressor in regressors:
             regressor = self._fill_regressor_dates(regressor)
             # finds rows where date is in regressor date ranges and sets that regressor
-<<<<<<< HEAD
-            ## value to 1, else 0
-            df[regressor.name] = (
-                (df["ds"] >= pd.to_datetime(regressor.start_date).date())
-                & (df["ds"] <= pd.to_datetime(regressor.end_date).date())
-=======
             ## value to 0, else 1
             df[regressor.name] = (
                 ~(
                     (df["ds"] >= pd.to_datetime(regressor.start_date).date())
                     & (df["ds"] <= pd.to_datetime(regressor.end_date).date())
                 )
->>>>>>> 9a2bc3a3
             ).astype(int)
         return df
 
@@ -602,11 +548,7 @@
         percentiles,
         segment: dict,
     ) -> pd.DataFrame:
-<<<<<<< HEAD
-        """Calculate aggregates over the forecase and observed data
-=======
         """Calculate aggregates over the forecast and observed data
->>>>>>> 9a2bc3a3
             and concatenate the two dataframes
         Args:
             forecast_df (pd.DataFrame): forecast dataframe
