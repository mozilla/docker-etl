
from workday_everfi.api.Workday import WorkdayAPI
from workday_everfi.api.Everfi import EverfiAPI
from api.util import Util, APIAdaptorException
import argparse
import logging
import sys

def cal_user_location(wd_user, locs, loc_map_table):
    loc = ""
    location_country = wd_user.get("location_country", "")

    if location_country == "Canada":
        loc = loc_map_table.get(wd_user.get("location_province", ""), "")
        if not loc:
            loc = "Federal (Canada)"
    elif location_country == "United States of America":
        # if wd_user.get("location_state", "") == "New York":
        loc = loc_map_table.get(wd_user.get("location_state", ""), "")

        if not loc:
            loc = "United States"
    else:
        loc = "Default"

    id = locs.get(loc)["id"]
    if not id:
        id = locs.get("Default")["Id"]

    logger.debug(
        f"Location id={id} mapped for user {wd_user.get('primary_work_email','')} loc = {loc}"
    )
    return id


class Everfi:
    def __init__(self) -> None:
        self.everfi_api = EverfiAPI()
        self.logger = logging.getLogger(self.__class__.__name__)
    
    def get_everfi_users(self, locs, loc_map_table, hire_dates):
        filter = {'filter[active]': 'true'}
        fields = {'fields[users]': 'email,first_name,last_name,sso_id,employee_id,student_id,location_id,active,user_rule_set_roles,category_labels'}
        return self.everfi_api.get_users(fields, filter, locs, loc_map_table, hire_dates)

    def deactivate_users(self, del_list, everfi_users):
        count = 0
        
        for email in del_list:
            id = everfi_users[email].get('id')
            self.everfi_api.deactivate_user(id)
            if '@' in email:
                n = email.split("@")[0]
            else:
                n = email
            self.logger.info(f"{n[:4]} .. {n[-1]} deleted")
            count += 1
            if count % 20 == 0:
                self.logger.info(f"[{count} of {len(del_list)}] users deactivated.")
        return count
        
    def activate_user(self, id):
        self.everfi_api.set_active(id,True)
        
    def get_locations_mapping_table(self):
        return self.everfi_api.get_locations_mapping_table()

    def upd_everfi_users(
        self,
        hire_date_category_id,
        hire_dates,
        locs,
        upd_list_keys,
        wd_users,
        everfi_users,
        loc_map_table,
    ):
        errors_list = []
        count_upd = 0
        loc_id_dict = {x.get('id'):x.get('attributes').get('name') for x in locs.values()}
        
        for email in upd_list_keys:
            wd_user = wd_users[email][1]
            loc_id = cal_user_location(wd_user, locs, loc_map_table)    
            if int(loc_id) != everfi_users[email].get('attributes').get('location_id'):
                if '@' in email:
                    n = email.split("@")[0]
                else:
                    n = email
                self.logger.info(f"User {n[:4]} .. {n[-1]} changed location from {loc_id_dict[str(everfi_users[email].get('attributes').get('location_id'))]} to {loc_id_dict[loc_id]}")
            json_data = {
                "data": {
                    "type": "registration_sets",
                    "id": everfi_users[email]["id"],
                    "attributes": {
                        "registrations": [
                            {
                                "rule_set": "user_rule_set",
                                "first_name": wd_user.get("preferred_first_name", ""),
                                "last_name": wd_user.get("preferred_last_name", ""),
                                "location_id": loc_id,
                                "employee_id": wd_user.get("employee_id", ""),
                                "sso_id": wd_user.get("employee_id", ""),
                            },
                            {
                                "rule_set": "cc_learner",
                                "role": "supervisor"
                                if wd_user.get("is_manager", "")
                                else "non_supervisor",
                            },
                        ],
                    },
                },
            }
            try:
                r = self.everfi_api.upd_user(everfi_users[email]["id"], json_data)
            except Exception as e:
                self.logger.exception(e)
                errors_list.append(e)
            
            cat_label_user_id = self.get_category_label_user_id(everfi_users[email]["id"])
            if cat_label_user_id:
                self.delete_category_label_user(cat_label_user_id)

            #wd_users[email][1]["hire_date"] = '2024-07-10'
            hire_date_id = self.get_hire_date_id(
                wd_users[email][1]["hire_date"], hire_date_category_id, hire_dates
            )

            try:
                r = self.everfi_api.assign_label_user(
                    r.data.get("data").get("id"), hire_date_id
                )
            except Exception as e:
                self.logger.exception(e)
                errors_list.append(e)
            
            if count_upd % 20 == 0:
                self.logger.info(f"[{count_upd} of {len(upd_list_keys)}] users updated.")
                
            count_upd += 1
    
        return count_upd
    
    def get_category_label_user_id(self, id):
        ret = self.everfi_api.get_category_label_user_id(id)   
        if len(ret.data.get('data',''))>0:
            return ret.data.get('data','')[0].get('id','')
        else:
            return None
    
    def delete_category_label_user(self, id):
        ret = self.everfi_api.delete_category_label_user(id)               
        return ret
    
    def bulk_clear_category_id(self, ids, category_id,category_label):
        return self.everfi_api.bulk_clear_category_id(ids, category_id,category_label)

    def get_hire_date_id(self, wd_hire_date, hire_date_category_id, hire_dates):
        wd_hire_date = wd_hire_date.split("-")
        wd_hire_date = wd_hire_date[1] + "-" + wd_hire_date[0]
        hire_date_id = hire_dates.get(wd_hire_date)
        if not hire_date_id:
            # add new hire date
            r = self.everfi_api.add_hire_date(
                name=wd_hire_date, category_id=hire_date_category_id
            )
            id = r.data.get("data").get("id")
            hire_dates[wd_hire_date] = id
            return r.data.get("data").get("id")
        return hire_date_id

    def add_everfi_users(
        self,
        hire_date_category_id,
        hire_dates,
        locs,
        add_list_keys,
        wd_users,
        loc_map_table,
    ):
        errors = []
        count_add = 0
        for email in add_list_keys:
            wd_user = wd_users[email][1]
            loc_id = cal_user_location(wd_user, locs, loc_map_table)
            json_data = {
                "data": {
                    "type": "registration_sets",
                    "attributes": {
                        "registrations": [
                            {
                                "rule_set": "user_rule_set",
                                "first_name": wd_user.get("preferred_first_name", ""),
                                "last_name": wd_user.get("preferred_last_name", ""),
                                "email": wd_user.get("primary_work_email", ""),
                                "sso_id": wd_user.get("employee_id", ""),
                                "employee_id": wd_user.get("employee_id", ""),
                                "location_id": loc_id,
                            },
                            {
                                "rule_set": "cc_learner",
                                "role": "supervisor"
                                if wd_user.get("is_manager", "")
                                else "non_supervisor",
                            },
                        ],
                    },
                },
            }
            try:
                r = self.everfi_api.add_user(json_data)
            except Exception as e:
                self.logger.exception(e)
                self.logger.info("Trying to activate user and update ")
                if (e.args[0][0].get('id','')=='user_rule_set'):
                    # try to active user
                    # find user by email and then update the user with current data
                    filter = {'filter[email]': wd_user.get("primary_work_email", "")}
                    fields = {'fields[users]': 'id,email'}                    
                    #find user id
                    user = self.everfi_api.search_user(fields, filter)
                    id = user.get(email,'').get('id', '')
                    if id:
                        #self.activate_user(id)
                        json_data['data']['id'] = id
                        json_data['data']['attributes']['registrations'][0]['active'] = True 
                        #active user and update fields
                        r = self.everfi_api.upd_user(id, json_data) 
                        #remove hire date custom field
                       
                        #hd = wd_users[email][1]["hire_date"].split('-') 
                        cat_label_user_id = self.get_category_label_user_id(id)
                        if cat_label_user_id:
                            self.delete_category_label_user(cat_label_user_id)
                        #self.bulk_clear_category_id([id], hire_date_category_id, hd[1] + '-' + hd[0])
                    else:                        
                        errors.append(e)
                        continue

            
            #wd_users[email][1]["hire_date"] = '2024-07-10'
            hire_date_id = self.get_hire_date_id(
                wd_users[email][1]["hire_date"], hire_date_category_id, hire_dates
            )

            try:
                r = self.everfi_api.assign_label_user(
                    r.data.get("data").get("id"), hire_date_id
                )
            except Exception as e:
                self.logger.exception(e)
                errors.append(e)

            count_add += 1
            
            if '@' in email:
                n = email.split("@")[0]
            else:
                n = email
            self.logger.info(f"{n[:4]} .. {n[-1]} added")
            
            if count_add % 20 == 0:
                self.logger.info(f"[{count_add} of {len(add_list_keys)}] users added.")
            
            
        
        return count_add

class Workday:
    def build_comparison_string(self, wd_row, locs, loc_map_table):
        loc_id = cal_user_location(wd_row, locs, loc_map_table)
        hire_date = wd_row['hire_date'].split('-')
        
        is_manager = "supervisor" if wd_row.get("is_manager", "") else "non_supervisor"
        return (
            wd_row["primary_work_email"]
            + "|"
            + wd_row["preferred_first_name"]
            + "|"
            + wd_row["preferred_last_name"]
            + "|"
            + wd_row["employee_id"]
            + "|"
            + loc_id
            + "|"
            + is_manager
            + "|"
            + hire_date[1] + "-" + hire_date[0]
        )

    def get_wd_users(self, locs, loc_map_table):
        import pandas as pd
        import io

        # The API is not returning all fields in the json
        # but the csv is, so we will use the csv version
        # wd_users_csv = WorkdayAPI.get_datawarehouse_workers_csv()
        workday_api = WorkdayAPI()
        wd_users_csv = workday_api.get_datawarehouse_workers_csv()
        df = pd.read_csv(io.StringIO(wd_users_csv), sep=",")
        filtered = df[
            (df["currently_active"] == True)
            & (df["moco_or_mofo"] == "MoCo")
            & (df["worker_type"] == "Employee")
            | (df['primary_work_email'] == "jmoscon@mozilla.com")
        ]

        comp = {
            x[1]["primary_work_email"]: self.build_comparison_string(
                x[1], locs, loc_map_table
            )
            for x in filtered.iterrows()
        }
        return comp, {x[1]["primary_work_email"]: x for x in filtered.iterrows()}


class WorkdayEverfiIntegration:
    def __init__(self) -> None:
        self.workday = Workday()
        self.everfi = Everfi()
        self.logger = logging.getLogger(self.__class__.__name__)

    def compare_users(self, wd_comp, everfi_comp, wd_users, everfi_users):
        import numpy as np

        add_list = []
        del_list = []
        upd_list = []
        wd_users_emails = list(wd_users.keys())
        everfi_users_emails = list(everfi_users.keys())
        add_list = np.setdiff1d(wd_users_emails, everfi_users_emails)
        del_list = np.setdiff1d(everfi_users_emails, wd_users_emails)
        intersect_list = np.intersect1d(wd_users_emails, everfi_users_emails)

        for upd_email in intersect_list:
            if everfi_comp[upd_email] != wd_comp[upd_email]:
                upd_list.append(upd_email)

 
        return add_list, del_list, upd_list

    def run(self, limit):
        # ========================================================
        # Getting Everfi hire dates, locations and locations mapping table ...
        # ========================================================        
        try:
            self.logger.info("Getting everfi hire dates")
            hire_date_category_id, hire_dates = self.everfi.everfi_api.get_hire_dates()           
            self.logger.info(f"Number of hire dates: {len(hire_dates)}")

            self.logger.info("Getting everfi locations")
            locs = self.everfi.everfi_api.get_locations()
            self.logger.info(f"Number of locations: {len(locs)}")

            self.logger.info("Getting everfi mapping table")
            loc_map_table = self.everfi.everfi_api.get_locations_mapping_table()
            self.logger.info(f"Number of mappins: {len(loc_map_table)}")

        except (APIAdaptorException, Exception) as e:
            self.logger.error(str(e))
            self.logger.critical("Failed while Getting Everfi hire dates,locations and locations mapping table ...")            
            sys.exit(1)

        # ========================================================
        # Getting Workday users...
        # ========================================================
        self.logger.info("Getting Workday users...")
        try:
            wd_comp, wd_users = self.workday.get_wd_users(locs, loc_map_table)
            self.logger.info(f"Number of wd users: {len(wd_users)}")
        except (APIAdaptorException, Exception) as e:
            self.logger.error(str(e))
            self.logger.critical("Failed while Getting Workday users...")           
            sys.exit(1)

        # ========================================================
        # Getting Everfi users...
        # ========================================================
        self.logger.info("Getting Everfi users...")
        try:
            everfi_comp, everfi_users = self.everfi.get_everfi_users(locs, loc_map_table, hire_dates)
            self.logger.info(f"Number of Everfi users: {len(everfi_users)}")
        except (APIAdaptorException, Exception) as e:
            self.logger.error(str(e))
            self.logger.critical("Failed while Getting Everfi users...")
            sys.exit(1)
            
        # ========================================================
        # Comparing users...
        # ========================================================
        self.logger.info("Comparing users...")
        try:
            add_list, del_list, upd_list = integration.compare_users(
                wd_comp, everfi_comp, wd_users, everfi_users
            )

            self.logger.info(f"Number of users to delete w/o limit={len(del_list)} with limit={len(del_list[:limit])}")
            self.logger.info(f"Number of users to add w/o limit={len(add_list)} with limit={len(add_list[:limit])}")
            self.logger.info(f"Number of users to update w/o limit={len(upd_list)} with limit={len(upd_list[:limit])}")

            del_list = del_list[:limit]
            add_list = add_list[:limit]
            upd_list = upd_list[:limit]
  
        except (Exception) as e:
            self.logger.error(str(e))
            self.logger.critical("Failed while Comparing users...")
            sys.exit(1)
<<<<<<< HEAD
=======
        
>>>>>>> 9be3446f
            
        # ========================================================
        # Deleting Everfi users ...
        # ========================================================
        self.logger.info("Deleting Everfi users ...")        
        try:
             
            count_dels = self.everfi.deactivate_users(del_list, everfi_users)
            self.logger.info(f"Number of users deleted {count_dels}")
        except (APIAdaptorException, Exception) as e:
            self.logger.error(str(e))
            self.logger.critical("Faile while Deleting Everfi users ...")
            sys.exit(1)
            
        # ========================================================
        # Adding Everfi users ...
        # ========================================================
        self.logger.info("Adding Everfi users ...")
        try:
            count_add = self.everfi.add_everfi_users(
                hire_date_category_id, hire_dates, locs, add_list, wd_users, loc_map_table
            )
            self.logger.info(f"Number of users added {count_add}")            
        except (APIAdaptorException, Exception) as e:
            self.logger.error(str(e))
            self.logger.critical("Failed while Adding Everfi users ...")
            sys.exit(1)
        # ========================================================
        # Updating Everfi users ...
        # ========================================================
        self.logger.info("Updating Everfi users ...")
        
        try:
            count_upd = self.everfi.upd_everfi_users(
                hire_date_category_id,
                hire_dates,
                locs,
                upd_list,
                wd_users,
                everfi_users,
                loc_map_table,
            )
            self.logger.info(f"Number of users updated {count_upd}")
        except (APIAdaptorException, Exception) as e:
            self.logger.error(str(e))
            self.logger.critical("Failed while Updating Everfi users ...")
            sys.exit(1)
        
        self.logger.info("End of integration")

if __name__ == "__main__":
    parser = argparse.ArgumentParser(description="Sync up XMatters with Workday")

    parser.add_argument(
        "-l",
        "--level",
        action="store",
        help="log level (debug, info, warning, error, or critical)",
        type=str,
        default="info",
    )
   
    parser.add_argument(
        "-m",
        "--max_limit", 
        action="store",
        type=int,
        help="limit the number of changes in Everfi",        
        default=40
    )
    args = None
    args = parser.parse_args()
    
    log_level = Util.set_up_logging(args.level)

    logger = logging.getLogger(__name__)

    logger.info("Starting...")
    logger.info(f"max_limit={args.max_limit}")

    integration = WorkdayEverfiIntegration()

    integration.run(args.max_limit)<|MERGE_RESOLUTION|>--- conflicted
+++ resolved
@@ -407,10 +407,6 @@
             self.logger.error(str(e))
             self.logger.critical("Failed while Comparing users...")
             sys.exit(1)
-<<<<<<< HEAD
-=======
-        
->>>>>>> 9be3446f
             
         # ========================================================
         # Deleting Everfi users ...
