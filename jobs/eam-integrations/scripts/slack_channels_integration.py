--- conflicted
+++ resolved
@@ -13,11 +13,7 @@
     def __init__(self, donot_delete_lst):
         self._slackAPI = SlackAPI()
         self.integration_report_channel = 'integrations-report'
-<<<<<<< HEAD
         self.donot_delete_lst = ['C07NW6GV1V2','C07RXPTAH9S']
-=======
-        self.donot_delete_lst = ['content-admin-test']
->>>>>>> 8c4d7439
 
     def get_conversations_list(self, days):
 
@@ -33,11 +29,8 @@
 
         archived = [x for x in channels_dict
                     if channels_dict[x].get('is_archived')
-<<<<<<< HEAD
                     and channels_dict[x].get('id') not in self.donot_delete_lst]
-=======
-                    and channels_dict[x].get('name') not in self.donot_delete_lst]
->>>>>>> 8c4d7439
+
 
         # excluding channels created within the past X days (from input)
         non_archived = [x for x in channels_dict
@@ -45,11 +38,7 @@
                         and channels_dict[x].get('name') not in ['general',
                                                                  self.integration_report_channel]
                         and float(channels_dict[x].get('created')) < days_ago.timestamp()
-<<<<<<< HEAD
                         and channels_dict[x].get('id') not in self.donot_delete_lst]
-=======
-                        and channels_dict[x].get('name') not in self.donot_delete_lst]
->>>>>>> 8c4d7439
  
 
         return non_archived, archived, integration_report, channels_dict
@@ -101,7 +90,6 @@
         self._slack = Slack(['content-admin-test'])
         self.logger = logging.getLogger(self.__class__.__name__)
 
-<<<<<<< HEAD
     def run(self, max_limit, operations = []):
         num_deleted = 0
         num_archived = 0
@@ -110,20 +98,12 @@
         # operations: delete archived no members, 
         #             warning msg, 
         #             archive, delete after warning msgs 
-=======
-    def run(self, max_limit):
-        num_deleted = 0
-        num_archived = 0
-        num_warnings = 0
->>>>>>> 8c4d7439
+
         # ==================================================================================
         # 1 - Getting all Slack channels (public).
         # ==================================================================================
-<<<<<<< HEAD
         self.logger.info("1 - Getting all Slack channels (public channels only).")
-=======
-        self.logger.info("1 - Getting all Slack channels (public only).")
->>>>>>> 8c4d7439
+
         lst_msg_secs = 60*60*24*166 # 166 days
         lst_msg_secs = 1
         try:
@@ -148,11 +128,7 @@
         #                    Six months is our message retention period.
         # ==================================================================================
         self.logger.info("2 - Selecting non-archived channels")
-<<<<<<< HEAD
         msg_archived = """Hello, in 14 days this channel will be automatically archived by the Slack admins due to inactivity. Then it will be deleted in 30 days. If you wish to continue using it, please post a message. If you wish to unarchive it after the 14th day please ask in #servicedesk. We cannot restore a channel once it's deleted."""
-=======
-        msg_archived = """Hello, in 14 days this channel will be automatically archived by the Slack admins due to inactivity. Then it will be deleted in 30 days. If you wish to continue using it, please post a message. If you wish to unarchive it after the 14th day please ask in #servicedesk."""
->>>>>>> 8c4d7439
 
         for channel_id in non_archived[:max_limit]:
             try:
