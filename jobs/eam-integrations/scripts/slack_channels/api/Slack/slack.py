--- conflicted
+++ resolved
@@ -27,10 +27,6 @@
 
             if not data.data.get('ok'):
                 raise Exception(data.data)
-<<<<<<< HEAD
-=======
-
->>>>>>> 5b5ad18c
             # channels_dict = {x.get('id'):x for x in data.data.get('channels',[])}
             for x in data.data.get('channels',''):
                 channels_dict[x.get('id')] = x
@@ -69,7 +65,7 @@
                                      headers=headers,
                                      params=params)
 
-<<<<<<< HEAD
+
     def join_channel(self, channel_id):
         params = {'channel': channel_id}
         endpoint = "api/conversations.join"
@@ -78,11 +74,7 @@
         return self.api_adapter.post(endpoint=endpoint,
                                      headers=headers,
                                      params=params)
-    
-=======
 
-        
->>>>>>> 5b5ad18c
     def chat_post_message(self, channel_id, text):
         params = {'channel': channel_id,
                   'text': text}
